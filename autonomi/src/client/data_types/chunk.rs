--- conflicted
+++ resolved
@@ -32,13 +32,6 @@
     sync::LazyLock,
 };
 
-<<<<<<< HEAD
-/// Number of retries to upload chunks.
-pub(crate) const RETRY_ATTEMPTS: usize = 3;
-=======
-pub use ant_protocol::storage::{Chunk, ChunkAddress};
->>>>>>> 6795bfa7
-
 /// Number of chunks to upload in parallel.
 ///
 /// Can be overridden by the `CHUNK_UPLOAD_BATCH_SIZE` environment variable.
@@ -46,7 +39,7 @@
     let batch_size = std::env::var("CHUNK_UPLOAD_BATCH_SIZE")
         .ok()
         .and_then(|s| s.parse().ok())
-        .unwrap_or(8);
+        .unwrap_or(1);
     info!("Chunk upload batch size: {}", batch_size);
     batch_size
 });
@@ -117,6 +110,7 @@
         info!("Getting chunk: {addr:?}");
 
         let key = NetworkAddress::from(*addr);
+
         debug!("Fetching chunk from network at: {key:?}");
 
         let record = self
@@ -312,12 +306,8 @@
     pub(crate) async fn chunk_upload_with_payment(
         &self,
         chunk: &Chunk,
-<<<<<<< HEAD
         payment: ClientProofOfPayment,
-=======
-        payment: ProofOfPayment,
         price: AttoTokens,
->>>>>>> 6795bfa7
     ) -> Result<ChunkAddress, PutError> {
         let storing_nodes: Vec<_> = payment
             .payees()
@@ -336,7 +326,6 @@
         let record_kind = RecordKind::DataWithPayment(DataTypes::Chunk);
         let record = Record {
             key: key.clone(),
-<<<<<<< HEAD
             value: try_serialize_record(
                 &(payment.to_proof_of_payment(), chunk.clone()),
                 record_kind,
@@ -345,15 +334,6 @@
                 PutError::Serialization(format!("Failed to serialize chunk with payment: {e:?}"))
             })?
             .to_vec(),
-=======
-            value: try_serialize_record(&(payment.clone(), chunk.clone()), record_kind)
-                .map_err(|e| {
-                    PutError::Serialization(format!(
-                        "Failed to serialize chunk with payment: {e:?}"
-                    ))
-                })?
-                .to_vec(),
->>>>>>> 6795bfa7
             publisher: None,
             expires: None,
         };
