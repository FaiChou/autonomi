// Copyright 2025 MaidSafe.net limited.
//
// This SAFE Network Software is licensed to you under The General Public License (GPL), version 3.
// Unless required by applicable law or agreed to in writing, the SAFE Network Software distributed
// under the GPL Licence is distributed on an "AS IS" BASIS, WITHOUT WARRANTIES OR CONDITIONS OF ANY
// KIND, either express or implied. Please review the Licences for the specific language governing
// permissions and limitations relating to use of the SAFE Network Software.

use crate::{
    client::{
        payment::{PaymentOption, Receipt},
        quote::CostError,
        utils::process_tasks_with_max_concurrency,
        GetError, PutError,
    },
    self_encryption::DataMapLevel,
    Client,
};
<<<<<<< HEAD
use ant_evm::{Amount, AttoTokens, ProofOfPayment};
=======
use ant_evm::{Amount, AttoTokens, ClientProofOfPayment};
use ant_networking::{Addresses, NetworkError};
>>>>>>> cb5caf67
use ant_protocol::{
    storage::{try_deserialize_record, try_serialize_record, DataTypes, RecordHeader, RecordKind},
    NetworkAddress,
};
use bytes::Bytes;
use libp2p::kad::Record;
use self_encryption::{decrypt_full_set, DataMap, EncryptedChunk};
use serde::{Deserialize, Serialize};
use std::{
    hash::{DefaultHasher, Hash, Hasher},
    sync::LazyLock,
};

pub use ant_protocol::storage::{Chunk, ChunkAddress};

/// Number of retries to upload chunks.
pub(crate) const RETRY_ATTEMPTS: usize = 3;

/// Number of chunks to upload in parallel.
///
/// Can be overridden by the `CHUNK_UPLOAD_BATCH_SIZE` environment variable.
pub(crate) static CHUNK_UPLOAD_BATCH_SIZE: LazyLock<usize> = LazyLock::new(|| {
    let batch_size = std::env::var("CHUNK_UPLOAD_BATCH_SIZE")
        .ok()
        .and_then(|s| s.parse().ok())
        .unwrap_or(1);
    info!("Chunk upload batch size: {}", batch_size);
    batch_size
});

/// Number of chunks to download in parallel.
///
/// Can be overridden by the `CHUNK_DOWNLOAD_BATCH_SIZE` environment variable.
pub static CHUNK_DOWNLOAD_BATCH_SIZE: LazyLock<usize> = LazyLock::new(|| {
    let batch_size = std::env::var("CHUNK_DOWNLOAD_BATCH_SIZE")
        .ok()
        .and_then(|s| s.parse().ok())
        .unwrap_or(1);
    info!("Chunk download batch size: {}", batch_size);
    batch_size
});

/// Private data on the network can be accessed with this
/// Uploading this data in a chunk makes it publicly accessible from the address of that Chunk
#[derive(Clone, Serialize, Deserialize, PartialEq, Eq, Hash, PartialOrd, Ord)]
pub struct DataMapChunk(pub(crate) Chunk);

impl DataMapChunk {
    /// Convert the chunk to a hex string.
    pub fn to_hex(&self) -> String {
        hex::encode(self.0.value())
    }

    /// Convert a hex string to a [`DataMapChunk`].
    pub fn from_hex(hex: &str) -> Result<Self, hex::FromHexError> {
        let data = hex::decode(hex)?;
        Ok(Self(Chunk::new(Bytes::from(data))))
    }

    /// Get a private address for [`DataMapChunk`]. Note that this is not a network address, it is only used for refering to private data client side.
    pub fn address(&self) -> String {
        hash_to_short_string(&self.to_hex())
    }
}

impl From<Chunk> for DataMapChunk {
    fn from(value: Chunk) -> Self {
        Self(value)
    }
}

impl std::fmt::Display for DataMapChunk {
    fn fmt(&self, f: &mut std::fmt::Formatter<'_>) -> std::fmt::Result {
        write!(f, "{}", &self.to_hex())
    }
}

impl std::fmt::Debug for DataMapChunk {
    fn fmt(&self, f: &mut std::fmt::Formatter<'_>) -> std::fmt::Result {
        write!(f, "{}", &self.to_hex())
    }
}

fn hash_to_short_string(input: &str) -> String {
    let mut hasher = DefaultHasher::new();
    input.hash(&mut hasher);
    let hash_value = hasher.finish();
    hash_value.to_string()
}

impl Client {
    /// Get a chunk from the network.
    pub async fn chunk_get(&self, addr: &ChunkAddress) -> Result<Chunk, GetError> {
        info!("Getting chunk: {addr:?}");

        let key = NetworkAddress::from(*addr);

        debug!("Fetching chunk from network at: {key:?}");

        let record = self
            .network
            .get_record_with_retries(key, &self.config.chunks)
            .await
            .inspect_err(|err| error!("Error fetching chunk: {err:?}"))?
            .ok_or(GetError::RecordNotFound)?;

        let header = RecordHeader::from_record(&record)?;

        if let Ok(true) = RecordHeader::is_record_of_type_chunk(&record) {
            let chunk: Chunk = try_deserialize_record(&record)?;
            Ok(chunk)
        } else {
            error!(
                "Record kind mismatch: expected Chunk, got {:?}",
                header.kind
            );
            Err(GetError::RecordKindMismatch(RecordKind::DataOnly(
                DataTypes::Chunk,
            )))
        }
    }

    /// Manually upload a chunk to the network.
    /// It is recommended to use the [`Client::data_put`] method instead to upload data.
    pub async fn chunk_put(
        &self,
        chunk: &Chunk,
        payment_option: PaymentOption,
    ) -> Result<(AttoTokens, ChunkAddress), PutError> {
        let address = chunk.network_address();

        if chunk.size() > Chunk::MAX_SIZE {
            return Err(PutError::Serialization(format!(
                "Chunk is too large: {} bytes, when max size is {}",
                chunk.size(),
                Chunk::MAX_SIZE
            )));
        }

        // pay for the chunk storage
        let xor_name = *chunk.name();
        debug!("Paying for chunk at address: {address:?}");
        let (payment_proofs, _skipped_payments) = self
            .pay_for_content_addrs(
                DataTypes::Chunk,
                std::iter::once((xor_name, chunk.size())),
                payment_option,
            )
            .await
            .inspect_err(|err| error!("Error paying for chunk {address:?} :{err:?}"))?;

        // verify payment was successful
        let (proof, price) = match payment_proofs.get(&xor_name) {
            Some((proof, price)) => (proof, price),
            None => {
                info!("Chunk at address: {address:?} was already paid for");
                return Ok((AttoTokens::zero(), *chunk.address()));
            }
        };
        let total_cost = *price;

        let payees = proof
            .payees()
            .iter()
            .map(|(peer_id, addrs)| (*peer_id, Addresses(addrs.clone())))
            .collect();
        let record = Record {
            key: address.to_record_key(),
            value: try_serialize_record(
                &(proof.to_proof_of_payment(), chunk),
                RecordKind::DataWithPayment(DataTypes::Chunk),
            )
            .map_err(|_| {
                PutError::Serialization("Failed to serialize chunk with payment".to_string())
            })?
            .to_vec(),
            publisher: None,
            expires: None,
        };

        // store the chunk on the network
        debug!("Storing chunk at address: {address:?} to the network");

        self.network
            .put_record_with_retries(record, payees, &self.config.chunks)
            .await
            .inspect_err(|err| {
                error!("Failed to put record - chunk {address:?} to the network: {err}")
            })?;

        Ok((total_cost, *chunk.address()))
    }

    /// Get the cost of a chunk.
    pub async fn chunk_cost(&self, addr: &ChunkAddress) -> Result<AttoTokens, CostError> {
        trace!("Getting cost for chunk of {addr:?}");

        let xor = *addr.xorname();
        let store_quote = self
            .get_store_quotes(DataTypes::Chunk, std::iter::once((xor, Chunk::MAX_SIZE)))
            .await?;
        let total_cost = AttoTokens::from_atto(
            store_quote
                .0
                .values()
                .map(|quote| quote.price())
                .sum::<Amount>(),
        );
        debug!("Calculated the cost to create chunk of {addr:?} is {total_cost}");
        Ok(total_cost)
    }

    /// Upload chunks and retry failed uploads up to `RETRY_ATTEMPTS` times.
    pub async fn upload_chunks_with_retries<'a>(
        &self,
        mut chunks: Vec<&'a Chunk>,
        receipt: &Receipt,
    ) -> Vec<(&'a Chunk, PutError)> {
        let mut current_attempt: usize = 1;

        loop {
            let mut upload_tasks = vec![];
            #[cfg(feature = "loud")]
            let total_chunks = chunks.len();
            for (_i, &chunk) in chunks.iter().enumerate() {
                let self_clone = self.clone();
                let address = *chunk.address();

                let Some((proof, _)) = receipt.get(chunk.name()) else {
                    debug!("Chunk at {address:?} was already paid for so skipping");
                    #[cfg(feature = "loud")]
                    println!(
                        "({}/{}) Chunk stored at: {} (skipping, already exists)",
                        _i + 1,
                        chunks.len(),
                        chunk.address().to_hex()
                    );
                    continue;
                };

                upload_tasks.push(async move {
                    let res = self_clone
                        .chunk_upload_with_payment(chunk, proof.clone())
                        .await
                        .inspect_err(|err| error!("Error uploading chunk {address:?} :{err:?}"))
                        .inspect(|_addr| {})
                        // Return chunk reference too, to re-use it next attempt/iteration
                        .map_err(|err| (chunk, err));
                    #[cfg(feature = "loud")]
                    match res {
                        Ok(_addr) => {
                            println!(
                                "({}/{}) Chunk stored at: {}",
                                _i + 1,
                                total_chunks,
                                chunk.address().to_hex()
                            );
                        }
                        Err((_chunk, ref err)) => {
                            println!(
                                "({}/{}) Chunk failed to be stored at: {} ({err})",
                                _i + 1,
                                total_chunks,
                                chunk.address().to_hex()
                            );
                        }
                    }
                    res
                });
            }
            let uploads =
                process_tasks_with_max_concurrency(upload_tasks, *CHUNK_UPLOAD_BATCH_SIZE).await;

            // Check for errors.
            let total_uploads = uploads.len();
            let uploads_failed: Vec<_> = uploads.into_iter().filter_map(|up| up.err()).collect();
            info!(
                "Uploaded {} chunks out of {total_uploads}",
                total_uploads - uploads_failed.len()
            );

            // All uploads succeeded.
            if uploads_failed.is_empty() {
                return vec![];
            }

            // Max retries reached.
            if current_attempt > RETRY_ATTEMPTS {
                return uploads_failed;
            }

            tracing::info!(
                "Retrying putting {} failed chunks (attempt {current_attempt}/3)",
                uploads_failed.len()
            );

            // Re-iterate over the failed chunks
            chunks = uploads_failed.into_iter().map(|(chunk, _)| chunk).collect();
            current_attempt += 1;
        }
    }

    pub(crate) async fn chunk_upload_with_payment(
        &self,
        chunk: &Chunk,
        payment: ClientProofOfPayment,
    ) -> Result<ChunkAddress, PutError> {
        let storing_nodes: Vec<_> = payment
            .payees()
            .iter()
            .map(|(peer_id, addrs)| (*peer_id, Addresses(addrs.clone())))
            .collect();

        if storing_nodes.is_empty() {
            return Err(PutError::PayeesMissing);
        }

        debug!("Storing chunk: {chunk:?} to {:?}", storing_nodes);

        let key = chunk.network_address().to_record_key();

        let record_kind = RecordKind::DataWithPayment(DataTypes::Chunk);
        let record = Record {
            key: key.clone(),
            value: try_serialize_record(
                &(payment.to_proof_of_payment(), chunk.clone()),
                record_kind,
            )
            .map_err(|e| {
                PutError::Serialization(format!("Failed to serialize chunk with payment: {e:?}"))
            })?
            .to_vec(),
            publisher: None,
            expires: None,
        };

        self.network
            .put_record(record, storing_nodes.clone(), self.config.chunks.put_quorum)
            .await?;
        debug!("Successfully stored chunk: {chunk:?} to {storing_nodes:?}");
        Ok(*chunk.address())
    }

    /// Unpack a wrapped data map and fetch all bytes using self-encryption.
    pub(crate) async fn fetch_from_data_map_chunk(
        &self,
        data_map_bytes: &Bytes,
    ) -> Result<Bytes, GetError> {
        let mut data_map_level: DataMapLevel = rmp_serde::from_slice(data_map_bytes)
            .map_err(GetError::InvalidDataMap)
            .inspect_err(|err| error!("Error deserializing data map: {err:?}"))?;

        loop {
            let data_map = match &data_map_level {
                DataMapLevel::First(map) => map,
                DataMapLevel::Additional(map) => map,
            };
            let data = self.fetch_from_data_map(data_map).await?;

            match &data_map_level {
                DataMapLevel::First(_) => break Ok(data),
                DataMapLevel::Additional(_) => {
                    data_map_level = rmp_serde::from_slice(&data).map_err(|err| {
                        error!("Error deserializing data map: {err:?}");
                        GetError::InvalidDataMap(err)
                    })?;
                    continue;
                }
            };
        }
    }

    /// Fetch and decrypt all chunks in the data map.
    pub(crate) async fn fetch_from_data_map(&self, data_map: &DataMap) -> Result<Bytes, GetError> {
        debug!("Fetching encrypted data chunks from data map {data_map:?}");
        let mut download_tasks = vec![];
        for info in data_map.infos() {
            download_tasks.push(async move {
                match self
                    .chunk_get(&ChunkAddress::new(info.dst_hash))
                    .await
                    .inspect_err(|err| {
                        error!(
                            "Error fetching chunk {:?}: {err:?}",
                            ChunkAddress::new(info.dst_hash)
                        )
                    }) {
                    Ok(chunk) => Ok(EncryptedChunk {
                        index: info.index,
                        content: chunk.value,
                    }),
                    Err(err) => {
                        error!(
                            "Error fetching chunk {:?}: {err:?}",
                            ChunkAddress::new(info.dst_hash)
                        );
                        Err(err)
                    }
                }
            });
        }
        debug!("Successfully fetched all the encrypted chunks");
        let encrypted_chunks =
            process_tasks_with_max_concurrency(download_tasks, *CHUNK_DOWNLOAD_BATCH_SIZE)
                .await
                .into_iter()
                .collect::<Result<Vec<EncryptedChunk>, GetError>>()?;

        let data = decrypt_full_set(data_map, &encrypted_chunks).map_err(|e| {
            error!("Error decrypting encrypted_chunks: {e:?}");
            GetError::Decryption(crate::self_encryption::Error::SelfEncryption(e))
        })?;
        debug!("Successfully decrypted all the chunks");
        Ok(data)
    }
}<|MERGE_RESOLUTION|>--- conflicted
+++ resolved
@@ -16,12 +16,8 @@
     self_encryption::DataMapLevel,
     Client,
 };
-<<<<<<< HEAD
-use ant_evm::{Amount, AttoTokens, ProofOfPayment};
-=======
 use ant_evm::{Amount, AttoTokens, ClientProofOfPayment};
-use ant_networking::{Addresses, NetworkError};
->>>>>>> cb5caf67
+pub use ant_protocol::storage::{Chunk, ChunkAddress};
 use ant_protocol::{
     storage::{try_deserialize_record, try_serialize_record, DataTypes, RecordHeader, RecordKind},
     NetworkAddress,
@@ -35,8 +31,6 @@
     sync::LazyLock,
 };
 
-pub use ant_protocol::storage::{Chunk, ChunkAddress};
-
 /// Number of retries to upload chunks.
 pub(crate) const RETRY_ATTEMPTS: usize = 3;
 
@@ -118,7 +112,6 @@
         info!("Getting chunk: {addr:?}");
 
         let key = NetworkAddress::from(*addr);
-
         debug!("Fetching chunk from network at: {key:?}");
 
         let record = self
@@ -186,8 +179,9 @@
         let payees = proof
             .payees()
             .iter()
-            .map(|(peer_id, addrs)| (*peer_id, Addresses(addrs.clone())))
+            .map(|(peer_id, _addrs)| *peer_id)
             .collect();
+
         let record = Record {
             key: address.to_record_key(),
             value: try_serialize_record(
@@ -332,7 +326,7 @@
         let storing_nodes: Vec<_> = payment
             .payees()
             .iter()
-            .map(|(peer_id, addrs)| (*peer_id, Addresses(addrs.clone())))
+            .map(|(peer_id, _addrs)| *peer_id)
             .collect();
 
         if storing_nodes.is_empty() {
