// Copyright 2024 MaidSafe.net limited.
//
// This SAFE Network Software is licensed to you under The General Public License (GPL), version 3.
// Unless required by applicable law or agreed to in writing, the SAFE Network Software distributed
// under the GPL Licence is distributed on an "AS IS" BASIS, WITHOUT WARRANTIES OR CONDITIONS OF ANY
// KIND, either express or implied. Please review the Licences for the specific language governing
// permissions and limitations relating to use of the SAFE Network Software.

mod analyze;
mod file;
mod register;
mod vault;
mod wallet;

use crate::actions::NetworkContext;
use crate::args::max_fee_per_gas::MaxFeePerGasParam;
use crate::opt::{NetworkId, Opt};
use autonomi::networking::Quorum;
use clap::{error::ErrorKind, Args, CommandFactory as _, Subcommand};
use color_eyre::Result;
use std::num::NonZeroUsize;

#[derive(Subcommand, Debug)]
pub enum SubCmd {
    /// Operations related to file handling.
    File {
        #[command(subcommand)]
        command: FileCmd,
    },

    /// Operations related to register management.
    Register {
        #[command(subcommand)]
        command: RegisterCmd,
    },

    /// Operations related to vault management.
    Vault {
        #[command(subcommand)]
        command: VaultCmd,
    },

    /// Operations related to wallet management.
    Wallet {
        #[command(subcommand)]
        command: WalletCmd,
    },

    /// Operations related to data analysis.
    Analyze {
        /// The address of the data to analyse.
        addr: String,
        /// Verbose output. Detailed description of the analysis.
        #[arg(short, long)]
        verbose: bool,
    },
}

#[derive(Subcommand, Debug)]
pub enum FileCmd {
    /// Estimate cost to upload a file.
    Cost {
        /// The file to estimate cost for.
        file: String,
    },

    /// Upload a file and pay for it. Data on the Network is private by default.
    Upload {
        /// The file to upload.
        file: String,
        /// Upload the file as public. Everyone can see public data on the Network.
        #[arg(short, long)]
        public: bool,
<<<<<<< HEAD
        #[command(flatten)]
        transaction_opt: TransactionOpt,
=======
        /// Skip creating an archive after uploading a directory.
        /// When uploading a directory, files are normally grouped into an archive for easier management.
        /// This flag uploads the files individually without creating the archive metadata.
        /// Note: This option only affects directory uploads - single file uploads never create archives.
        #[arg(long)]
        no_archive: bool,
        /// Optional: Specify the maximum fee per gas in u128.
        #[arg(long)]
        max_fee_per_gas: Option<u128>,
>>>>>>> 9dce5908
    },

    /// Download a file from the given address.
    Download {
        /// The address of the file to download.
        addr: String,
        /// The destination file path.
        dest_file: String,
        /// Experimental: Optionally specify the quorum for the download (makes sure that we have n copies for each chunk).
        ///
        /// Possible values are: "one", "majority", "all", n (where n is a number greater than 0)
        #[arg(short, long, value_parser = parse_quorum)]
        quorum: Option<Quorum>,
    },

    /// List previous uploads
    List {
        /// List files in archives. Requires network connection.
        #[arg(short, long)]
        verbose: bool,
    },
}

#[derive(Subcommand, Debug)]
pub enum RegisterCmd {
    /// Generate a new register key.
    GenerateKey {
        /// Overwrite existing key if it exists
        /// Warning: overwriting the existing key will result in loss of access to any existing registers created using that key
        #[arg(short, long)]
        overwrite: bool,
    },

    /// Estimate cost to register a name.
    Cost {
        /// The name to register.
        name: String,
    },

    /// Create a new register with the given name and value.
    /// Note that anyone with the register address can read its value.
    Create {
        /// The name of the register.
        name: String,
        /// The value to store in the register.
        value: String,
        /// Treat the value as a hex string and convert it to binary before storing
        #[arg(long)]
        hex: bool,
        #[command(flatten)]
        transaction_opt: TransactionOpt,
    },

    /// Edit an existing register.
    /// Note that anyone with the register address can read its value.
    Edit {
        /// Use the name of the register instead of the address
        /// Note that only the owner of the register can use this shorthand as the address can be generated from the name and register key.
        #[arg(short, long)]
        name: bool,
        /// The address of the register
        /// With the name option on the address will be used as a name
        address: String,
        /// The new value to store in the register.
        value: String,
        /// Treat the value as a hex string and convert it to binary before storing
        #[arg(long)]
        hex: bool,
        #[command(flatten)]
        transaction_opt: TransactionOpt,
    },

    /// Get the value of a register.
    Get {
        /// Use the name of the register instead of the address
        /// Note that only the owner of the register can use this shorthand as the address can be generated from the name and register key.
        #[arg(short, long)]
        name: bool,
        /// The address of the register
        /// With the name option on the address will be used as a name
        address: String,
        /// Display the value as a hex string instead of raw bytes
        #[arg(long)]
        hex: bool,
    },

    /// Show the history of values for a register.
    History {
        /// Use the name of the register instead of the address
        /// Note that only the owner of the register can use this shorthand as the address can be generated from the name and register key.
        #[arg(short, long)]
        name: bool,
        /// The address of the register
        /// With the name option on the address will be used as a name
        address: String,
        /// Display the values as hex strings instead of raw bytes
        #[arg(long)]
        hex: bool,
    },

    /// List previous registers
    List,
}

#[derive(Subcommand, Debug)]
pub enum VaultCmd {
    /// Estimate cost to create a vault.
    Cost {
        /// Expected max_size of a vault, only for cost estimation.
        #[clap(default_value = "3145728")]
        expected_max_size: u64,
    },

    /// Create a vault at a deterministic address based on your `SECRET_KEY`.
    /// Pushing an encrypted backup of your local user data to the network
    Create {
        #[command(flatten)]
        transaction_opt: TransactionOpt,
    },

    /// Load an existing vault from the network.
    /// Use this when loading your user data to a new device.
    /// You need to have your original `SECRET_KEY` to load the vault.
    Load,

    /// Sync vault with the network, safeguarding local user data.
    /// Loads existing user data from the network and merges it with your local user data.
    /// Pushes your local user data to the network.
    Sync {
        /// Force push your local user data to the network.
        /// This will overwrite any existing data in your vault.
        #[arg(short, long)]
        force: bool,
    },
}

#[derive(Subcommand, Debug)]
pub enum WalletCmd {
    /// Create a wallet.
    Create {
        /// Optional flag to not add a password.
        #[clap(long, action)]
        no_password: bool,
        /// Optional password to encrypt the wallet with.
        #[clap(long, short)]
        password: Option<String>,
    },

    /// Import an existing wallet.
    Import {
        /// Hex-encoded private key.
        private_key: String,
        /// Optional flag to not add a password.
        #[clap(long, action)]
        no_password: bool,
        /// Optional password to encrypt the wallet with.
        #[clap(long, short)]
        password: Option<String>,
    },

    /// Print the private key of a wallet.
    Export,

    /// Check the balance of the wallet.
    Balance,
}

#[derive(Args, Debug)]
pub(crate) struct TransactionOpt {
    /// Max fee per gas / gas price bid.
    /// Options:
    /// - `low`: Use the average max gas price bid.
    /// - `market`: Use the current max gas price bid, with a max of 4 * the average gas price bid. (default)
    /// - `auto`: Use the current max gas price bid. WARNING: Can result in high gas fees! (default: when using custom EVM network)
    /// - `limited-auto:<WEI AMOUNT>`: Use the current max gas price bid, with a specified upper limit.
    /// - `unlimited`: Do not use a limit for the gas price bid. WARNING: Can result in high gas fees!
    /// - `<WEI AMOUNT>`: Set a custom max gas price bid.
    #[clap(long, verbatim_doc_comment)]
    pub max_fee_per_gas: Option<MaxFeePerGasParam>,
}

pub async fn handle_subcommand(opt: Opt) -> Result<()> {
    let cmd = opt.command;

    let network_context = if opt.alpha {
        NetworkContext::new(opt.peers, NetworkId::alpha())
    } else {
        NetworkContext::new(opt.peers, opt.network_id)
    };

    match cmd {
        Some(SubCmd::File { command }) => match command {
            FileCmd::Cost { file } => file::cost(&file, network_context).await,
            FileCmd::Upload {
                file,
                public,
<<<<<<< HEAD
                transaction_opt,
            } => {
                if let Err((err, exit_code)) = file::upload(
                    &file,
                    public,
                    network_context,
                    transaction_opt.max_fee_per_gas,
                )
                .await
=======
                no_archive,
                max_fee_per_gas,
            } => {
                if let Err((err, exit_code)) =
                    file::upload(&file, public, no_archive, network_context, max_fee_per_gas).await
>>>>>>> 9dce5908
                {
                    eprintln!("{err:?}");
                    std::process::exit(exit_code);
                } else {
                    Ok(())
                }
            }
            FileCmd::Download {
                addr,
                dest_file,
                quorum,
            } => {
                if let Err((err, exit_code)) =
                    file::download(&addr, &dest_file, network_context, quorum).await
                {
                    eprintln!("{err:?}");
                    std::process::exit(exit_code);
                } else {
                    Ok(())
                }
            }
            FileCmd::List { verbose } => {
                if let Err((err, exit_code)) = file::list(network_context, verbose).await {
                    eprintln!("{err:?}");
                    std::process::exit(exit_code);
                } else {
                    Ok(())
                }
            }
        },
        Some(SubCmd::Register { command }) => match command {
            RegisterCmd::GenerateKey { overwrite } => register::generate_key(overwrite),
            RegisterCmd::Cost { name } => register::cost(&name, network_context).await,
            RegisterCmd::Create {
                name,
                value,
                hex,
                transaction_opt,
            } => {
                register::create(
                    &name,
                    &value,
                    hex,
                    network_context,
                    transaction_opt.max_fee_per_gas,
                )
                .await
            }
            RegisterCmd::Edit {
                address,
                name,
                value,
                hex,
                transaction_opt,
            } => {
                register::edit(
                    address,
                    name,
                    &value,
                    hex,
                    network_context,
                    transaction_opt.max_fee_per_gas,
                )
                .await
            }
            RegisterCmd::Get { address, name, hex } => {
                register::get(address, name, hex, network_context).await
            }
            RegisterCmd::History { address, name, hex } => {
                register::history(address, name, hex, network_context).await
            }
            RegisterCmd::List => register::list(),
        },
        Some(SubCmd::Vault { command }) => match command {
            VaultCmd::Cost { expected_max_size } => {
                vault::cost(network_context, expected_max_size).await
            }
            VaultCmd::Create { transaction_opt } => {
                vault::create(network_context, transaction_opt.max_fee_per_gas).await
            }
            VaultCmd::Load => vault::load(network_context).await,
            VaultCmd::Sync { force } => vault::sync(force, network_context).await,
        },
        Some(SubCmd::Wallet { command }) => match command {
            WalletCmd::Create {
                no_password,
                password,
            } => wallet::create(no_password, password),
            WalletCmd::Import {
                private_key,
                no_password,
                password,
            } => wallet::import(private_key, no_password, password),
            WalletCmd::Export => wallet::export(),
            WalletCmd::Balance => wallet::balance(network_context).await,
        },
        Some(SubCmd::Analyze { addr, verbose }) => {
            analyze::analyze(&addr, verbose, network_context).await
        }
        None => {
            // If no subcommand is given, default to clap's error behaviour.
            Opt::command()
                .error(ErrorKind::MissingSubcommand, "Please provide a subcommand")
                .exit();
        }
    }
}

fn parse_quorum(str: &str) -> Result<Quorum, String> {
    match str {
        "one" => Ok(Quorum::One),
        "majority" => Ok(Quorum::Majority),
        "all" => Ok(Quorum::All),
        _ => {
            let n: NonZeroUsize = str.parse().map_err(|_| "Invalid quorum value")?;
            Ok(Quorum::N(n))
        }
    }
}<|MERGE_RESOLUTION|>--- conflicted
+++ resolved
@@ -71,10 +71,6 @@
         /// Upload the file as public. Everyone can see public data on the Network.
         #[arg(short, long)]
         public: bool,
-<<<<<<< HEAD
-        #[command(flatten)]
-        transaction_opt: TransactionOpt,
-=======
         /// Skip creating an archive after uploading a directory.
         /// When uploading a directory, files are normally grouped into an archive for easier management.
         /// This flag uploads the files individually without creating the archive metadata.
@@ -82,9 +78,8 @@
         #[arg(long)]
         no_archive: bool,
         /// Optional: Specify the maximum fee per gas in u128.
-        #[arg(long)]
-        max_fee_per_gas: Option<u128>,
->>>>>>> 9dce5908
+        #[command(flatten)]
+        transaction_opt: TransactionOpt,
     },
 
     /// Download a file from the given address.
@@ -281,23 +276,17 @@
             FileCmd::Upload {
                 file,
                 public,
-<<<<<<< HEAD
+                no_archive,
                 transaction_opt,
             } => {
                 if let Err((err, exit_code)) = file::upload(
                     &file,
                     public,
+                    no_archive,
                     network_context,
                     transaction_opt.max_fee_per_gas,
                 )
                 .await
-=======
-                no_archive,
-                max_fee_per_gas,
-            } => {
-                if let Err((err, exit_code)) =
-                    file::upload(&file, public, no_archive, network_context, max_fee_per_gas).await
->>>>>>> 9dce5908
                 {
                     eprintln!("{err:?}");
                     std::process::exit(exit_code);
