--- conflicted
+++ resolved
@@ -25,12 +25,7 @@
 [dependencies]
 ant-build-info = { path = "../ant-build-info", version = "0.1.26" }
 ant-logging = { path = "../ant-logging", version = "0.2.48" }
-<<<<<<< HEAD
-autonomi = { path = "../autonomi", version = "0.4.1", features = [ "loud" ] }
-=======
-ant-protocol = { path = "../ant-protocol", version = "1.0.3" }
 autonomi = { path = "../autonomi", version = "0.4.3", features = [ "loud" ] }
->>>>>>> 4d339c74
 clap = { version = "4.2.1", features = ["derive"] }
 color-eyre = "0.6.3"
 const-hex = "1.13.1"
