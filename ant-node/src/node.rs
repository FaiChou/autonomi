// Copyright 2024 MaidSafe.net limited.
//
// This SAFE Network Software is licensed to you under The General Public License (GPL), version 3.
// Unless required by applicable law or agreed to in writing, the SAFE Network Software distributed
// under the GPL Licence is distributed on an "AS IS" BASIS, WITHOUT WARRANTIES OR CONDITIONS OF ANY
// KIND, either express or implied. Please review the Licences for the specific language governing
// permissions and limitations relating to use of the SAFE Network Software.

use super::{
    error::Result, event::NodeEventsChannel, quote::quotes_verification, Marker, NodeEvent,
};
#[cfg(feature = "open-metrics")]
use crate::metrics::NodeMetricsRecorder;
use crate::RunningNode;
use ant_bootstrap::BootstrapCacheStore;
use ant_evm::EvmNetwork;
use ant_evm::RewardsAddress;
use ant_networking::Addresses;
#[cfg(feature = "open-metrics")]
use ant_networking::MetricsRegistries;
use ant_networking::{
    time::sleep, Instant, Network, NetworkBuilder, NetworkError, NetworkEvent, NodeIssue,
    SwarmDriver,
};
use ant_protocol::{
    error::Error as ProtocolError,
    messages::{ChunkProof, CmdResponse, Nonce, Query, QueryResponse, Request, Response},
    storage::ValidationType,
    NetworkAddress, PrettyPrintRecordKey, CLOSE_GROUP_SIZE,
};
use bytes::Bytes;
use itertools::Itertools;
use libp2p::{identity::Keypair, kad::U256, request_response::OutboundFailure, Multiaddr, PeerId};
use num_traits::cast::ToPrimitive;
use rand::{
    rngs::{OsRng, StdRng},
    thread_rng, Rng, SeedableRng,
};
use std::{
    collections::HashMap,
    net::SocketAddr,
    path::PathBuf,
    sync::{
        atomic::{AtomicUsize, Ordering},
        Arc,
    },
    time::Duration,
};
use tokio::sync::watch;
use tokio::{
    sync::mpsc::Receiver,
    task::{spawn, JoinSet},
};

/// Interval to trigger replication of all records to all peers.
/// This is the max time it should take. Minimum interval at any node will be half this
pub const PERIODIC_REPLICATION_INTERVAL_MAX_S: u64 = 180;

/// Interval to trigger storage challenge.
/// This is the max time it should take. Minimum interval at any node will be half this
const STORE_CHALLENGE_INTERVAL_MAX_S: u64 = 7200;

/// Interval to update the nodes uptime metric
const UPTIME_METRICS_UPDATE_INTERVAL: Duration = Duration::from_secs(10);

/// Interval to clean up unrelevant records
const UNRELEVANT_RECORDS_CLEANUP_INTERVAL: Duration = Duration::from_secs(3600);

/// Highest score to achieve from each metric sub-sector during StorageChallenge.
const HIGHEST_SCORE: usize = 100;

/// Any nodes bearing a score below this shall be considered as bad.
/// Max is to be 100 * 100
const MIN_ACCEPTABLE_HEALTHY_SCORE: usize = 3000;

/// in ms, expecting average StorageChallenge complete time to be around 250ms.
const TIME_STEP: usize = 20;

/// Interval to carryout network density sampling
/// This is the max time it should take. Minimum interval at any node will be half this
const NETWORK_DENSITY_SAMPLING_INTERVAL_MAX_S: u64 = 200;

/// Helper to build and run a Node
pub struct NodeBuilder {
    addr: SocketAddr,
    bootstrap_cache: Option<BootstrapCacheStore>,
    evm_address: RewardsAddress,
    evm_network: EvmNetwork,
    initial_peers: Vec<Multiaddr>,
    identity_keypair: Keypair,
    local: bool,
    #[cfg(feature = "open-metrics")]
    /// Set to Some to enable the metrics server
    metrics_server_port: Option<u16>,
    no_upnp: bool,
    relay_client: bool,
    root_dir: PathBuf,
}

impl NodeBuilder {
    /// Instantiate the builder. The initial peers can either be supplied via the `initial_peers` method
    /// or fetched from the bootstrap cache set using `bootstrap_cache` method.
    pub fn new(
        identity_keypair: Keypair,
        initial_peers: Vec<Multiaddr>,
        evm_address: RewardsAddress,
        evm_network: EvmNetwork,
        addr: SocketAddr,
        root_dir: PathBuf,
    ) -> Self {
        Self {
            addr,
            bootstrap_cache: None,
            evm_address,
            evm_network,
            initial_peers,
            identity_keypair,
            local: false,
            #[cfg(feature = "open-metrics")]
            metrics_server_port: None,
            no_upnp: false,
            relay_client: false,
            root_dir,
        }
    }

    /// Set the flag to indicate if the node is running in local mode
    pub fn local(&mut self, local: bool) {
        self.local = local;
    }

    #[cfg(feature = "open-metrics")]
    /// Set the port for the OpenMetrics server. Defaults to a random port if not set
    pub fn metrics_server_port(&mut self, port: Option<u16>) {
        self.metrics_server_port = port;
    }

    /// Set the initialized bootstrap cache.
    pub fn bootstrap_cache(&mut self, cache: BootstrapCacheStore) {
        self.bootstrap_cache = Some(cache);
    }

    /// Set the flag to make the node act as a relay client
    pub fn relay_client(&mut self, relay_client: bool) {
        self.relay_client = relay_client;
    }

    /// Set the flag to disable UPnP for the node
    pub fn no_upnp(&mut self, no_upnp: bool) {
        self.no_upnp = no_upnp;
    }

    /// Asynchronously runs a new node instance, setting up the swarm driver,
    /// creating a data storage, and handling network events. Returns the
    /// created `RunningNode` which contains a `NodeEventsChannel` for listening
    /// to node-related events.
    ///
    /// # Returns
    ///
    /// A `RunningNode` instance.
    ///
    /// # Errors
    ///
    /// Returns an error if there is a problem initializing the `SwarmDriver`.
    pub fn build_and_run(self) -> Result<RunningNode> {
        let mut network_builder =
            NetworkBuilder::new(self.identity_keypair, self.local, self.initial_peers);

        #[cfg(feature = "open-metrics")]
        let metrics_recorder = if self.metrics_server_port.is_some() {
            // metadata registry
            let mut metrics_registries = MetricsRegistries::default();
            let metrics_recorder = NodeMetricsRecorder::new(&mut metrics_registries);

            network_builder.metrics_registries(metrics_registries);

            Some(metrics_recorder)
        } else {
            None
        };

        network_builder.listen_addr(self.addr);
        #[cfg(feature = "open-metrics")]
        network_builder.metrics_server_port(self.metrics_server_port);
        network_builder.relay_client(self.relay_client);
        if let Some(cache) = self.bootstrap_cache {
            network_builder.bootstrap_cache(cache);
        }

        network_builder.no_upnp(self.no_upnp);

        let (network, network_event_receiver, swarm_driver) =
            network_builder.build_node(self.root_dir.clone())?;

        let node_events_channel = NodeEventsChannel::default();

        let node = NodeInner {
            network: network.clone(),
            events_channel: node_events_channel.clone(),
            reward_address: self.evm_address,
            #[cfg(feature = "open-metrics")]
            metrics_recorder,
            evm_network: self.evm_network,
        };

        let node = Node {
            inner: Arc::new(node),
        };

        // Create a shutdown signal channel
        let (shutdown_tx, shutdown_rx) = watch::channel(false);

        // Run the node
        node.run(swarm_driver, network_event_receiver, shutdown_rx);

        let running_node = RunningNode {
            shutdown_sender: shutdown_tx,
            network,
            node_events_channel,
            root_dir_path: self.root_dir,
            rewards_address: self.evm_address,
        };

        Ok(running_node)
    }
}

/// `Node` represents a single node in the distributed network. It handles
/// network events, processes incoming requests, interacts with the data
/// storage, and broadcasts node-related events.
#[derive(Clone)]
pub(crate) struct Node {
    inner: Arc<NodeInner>,
}

/// The actual implementation of the Node. The other is just a wrapper around this, so that we don't expose
/// the Arc from the interface.
struct NodeInner {
    events_channel: NodeEventsChannel,
    network: Network,
    #[cfg(feature = "open-metrics")]
    metrics_recorder: Option<NodeMetricsRecorder>,
    reward_address: RewardsAddress,
    evm_network: EvmNetwork,
}

impl Node {
    /// Returns the NodeEventsChannel
    pub(crate) fn events_channel(&self) -> &NodeEventsChannel {
        &self.inner.events_channel
    }

    /// Returns the instance of Network
    pub(crate) fn network(&self) -> &Network {
        &self.inner.network
    }

    #[cfg(feature = "open-metrics")]
    /// Returns a reference to the NodeMetricsRecorder if the `open-metrics` feature flag is enabled
    /// This is used to record various metrics for the node.
    pub(crate) fn metrics_recorder(&self) -> Option<&NodeMetricsRecorder> {
        self.inner.metrics_recorder.as_ref()
    }

    /// Returns the reward address of the node
    pub(crate) fn reward_address(&self) -> &RewardsAddress {
        &self.inner.reward_address
    }

    pub(crate) fn evm_network(&self) -> &EvmNetwork {
        &self.inner.evm_network
    }

    /// Runs a task for the provided `SwarmDriver` and spawns a task to process for `NetworkEvents`.
    /// Returns both tasks as JoinHandle<()>.
    fn run(
        self,
        swarm_driver: SwarmDriver,
        mut network_event_receiver: Receiver<NetworkEvent>,
        mut shutdown_rx: watch::Receiver<bool>,
    ) {
        let mut rng = StdRng::from_entropy();

        let peers_connected = Arc::new(AtomicUsize::new(0));

        let _swarm_driver_task = spawn(swarm_driver.run(shutdown_rx.clone()));
        let _node_task = spawn(async move {
            // use a random inactivity timeout to ensure that the nodes do not sync when messages
            // are being transmitted.
            let replication_interval: u64 = rng.gen_range(
                PERIODIC_REPLICATION_INTERVAL_MAX_S / 2..PERIODIC_REPLICATION_INTERVAL_MAX_S,
            );
            let replication_interval_time = Duration::from_secs(replication_interval);
            debug!("Replication interval set to {replication_interval_time:?}");

            let mut replication_interval = tokio::time::interval(replication_interval_time);
            let _ = replication_interval.tick().await; // first tick completes immediately

            let mut uptime_metrics_update_interval =
                tokio::time::interval(UPTIME_METRICS_UPDATE_INTERVAL);
            let _ = uptime_metrics_update_interval.tick().await; // first tick completes immediately

            let mut irrelevant_records_cleanup_interval =
                tokio::time::interval(UNRELEVANT_RECORDS_CLEANUP_INTERVAL);
            let _ = irrelevant_records_cleanup_interval.tick().await; // first tick completes immediately

            // use a random neighbour storage challenge ticker to ensure
            // neighbours do not carryout challenges at the same time
            let storage_challenge_interval: u64 =
                rng.gen_range(STORE_CHALLENGE_INTERVAL_MAX_S / 2..STORE_CHALLENGE_INTERVAL_MAX_S);
            let storage_challenge_interval_time = Duration::from_secs(storage_challenge_interval);
            debug!("Storage challenge interval set to {storage_challenge_interval_time:?}");

            let mut storage_challenge_interval =
                tokio::time::interval(storage_challenge_interval_time);
            let _ = storage_challenge_interval.tick().await; // first tick completes immediately

            // use a random network density sampling ticker to ensure
            // neighbours do not carryout sampling at the same time
            let network_density_sampling_interval: u64 = rng.gen_range(
                NETWORK_DENSITY_SAMPLING_INTERVAL_MAX_S / 2
                    ..NETWORK_DENSITY_SAMPLING_INTERVAL_MAX_S,
            );
            let network_density_sampling_interval_time =
                Duration::from_secs(network_density_sampling_interval);
            debug!(
                "Network density sampling interval set to {network_density_sampling_interval:?}"
            );

            let mut network_density_sampling_interval =
                tokio::time::interval(network_density_sampling_interval_time);
            let _ = network_density_sampling_interval.tick().await; // first tick completes immediately

            loop {
                let peers_connected = &peers_connected;

                tokio::select! {
                    // Check for a shutdown command.
                    result = shutdown_rx.changed() => {
                        if result.is_ok() && *shutdown_rx.borrow() || result.is_err() {
                            info!("Shutdown signal received or sender dropped. Exiting network events loop.");
                            break;
                        }
                    },
                    net_event = network_event_receiver.recv() => {
                        match net_event {
                            Some(event) => {
                                let start = Instant::now();
                                let event_string = format!("{event:?}");

                                self.handle_network_event(event, peers_connected);
                                trace!("Handled non-blocking network event in {:?}: {:?}", start.elapsed(), event_string);

                            }
                            None => {
                                error!("The `NetworkEvent` channel is closed");
                                self.events_channel().broadcast(NodeEvent::ChannelClosed);
                                break;
                            }
                        }
                    }
                    // runs every replication_interval time
                    _ = replication_interval.tick() => {
                        let start = Instant::now();
                        let network = self.network().clone();
                        self.record_metrics(Marker::IntervalReplicationTriggered);

                        let _handle = spawn(async move {
                            Self::try_interval_replication(network);
                            trace!("Periodic replication took {:?}", start.elapsed());
                        });
                    }
                    _ = uptime_metrics_update_interval.tick() => {
                        #[cfg(feature = "open-metrics")]
                        if let Some(metrics_recorder) = self.metrics_recorder() {
                            let _ = metrics_recorder.uptime.set(metrics_recorder.started_instant.elapsed().as_secs() as i64);
                        }
                    }
                    _ = irrelevant_records_cleanup_interval.tick() => {
                        let network = self.network().clone();

                        let _handle = spawn(async move {
                            Self::trigger_irrelevant_record_cleanup(network);
                        });
                    }
                    // runs every storage_challenge_interval time
                    _ = storage_challenge_interval.tick() => {
                        let start = Instant::now();
                        debug!("Periodic storage challenge triggered");
                        let network = self.network().clone();

                        let _handle = spawn(async move {
                            Self::storage_challenge(network).await;
                            trace!("Periodic storage challenge took {:?}", start.elapsed());
                        });
                    }
                    _ = network_density_sampling_interval.tick() => {
                        // The following shall be used by client only to support RBS.
                        // Due to the concern of the extra resource usage that incurred.
                        continue;

                        // let start = Instant::now();
                        // debug!("Periodic network density sampling triggered");
                        // let network = self.network().clone();

                        // let _handle = spawn(async move {
                        //     Self::network_density_sampling(network).await;
                        //     trace!("Periodic network density sampling took {:?}", start.elapsed());
                        // });
                    }
                }
            }
        });
    }

    /// Calls Marker::log() to insert the marker into the log files.
    /// Also calls NodeMetrics::record() to record the metric if the `open-metrics` feature flag is enabled.
    pub(crate) fn record_metrics(&self, marker: Marker) {
        marker.log();
        #[cfg(feature = "open-metrics")]
        if let Some(metrics_recorder) = self.metrics_recorder() {
            metrics_recorder.record(marker)
        }
    }

    // **** Private helpers *****

    /// Handle a network event.
    /// Spawns a thread for any likely long running tasks
    fn handle_network_event(&self, event: NetworkEvent, peers_connected: &Arc<AtomicUsize>) {
        let start = Instant::now();
        let event_string = format!("{event:?}");
        let event_header;

        // Reducing non-mandatory logging
        if let NetworkEvent::QueryRequestReceived {
            query: Query::GetVersion { .. },
            ..
        } = event
        {
<<<<<<< HEAD
            trace!("Handling NetworkEvent {event_string:?}");
        } else {
            debug!("Handling NetworkEvent {event_string:?}");
=======
            trace!("Handling NetworkEvent {event_string}");
        } else {
            debug!("Handling NetworkEvent {event_string}");
>>>>>>> 38efcecc
        }

        match event {
            NetworkEvent::PeerAdded(peer_id, connected_peers) => {
                event_header = "PeerAdded";
                // increment peers_connected and send ConnectedToNetwork event if have connected to K_VALUE peers
                let _ = peers_connected.fetch_add(1, Ordering::SeqCst);
                if peers_connected.load(Ordering::SeqCst) == CLOSE_GROUP_SIZE {
                    self.events_channel()
                        .broadcast(NodeEvent::ConnectedToNetwork);
                }

                self.record_metrics(Marker::PeersInRoutingTable(connected_peers));
                self.record_metrics(Marker::PeerAddedToRoutingTable(&peer_id));

                // try query peer version
                let network = self.network().clone();
                let _handle = spawn(async move {
                    Self::try_query_peer_version(network, peer_id, Default::default()).await;
                });

                // try replication here
                let network = self.network().clone();
                self.record_metrics(Marker::IntervalReplicationTriggered);
                let _handle = spawn(async move {
                    Self::try_interval_replication(network);
                });
            }
            NetworkEvent::PeerRemoved(peer_id, connected_peers) => {
                event_header = "PeerRemoved";
                self.record_metrics(Marker::PeersInRoutingTable(connected_peers));
                self.record_metrics(Marker::PeerRemovedFromRoutingTable(&peer_id));

                let self_id = self.network().peer_id();
                let distance =
                    NetworkAddress::from(self_id).distance(&NetworkAddress::from(peer_id));
                info!("Node {self_id:?} removed peer from routing table: {peer_id:?}. It has a {:?} distance to us.", distance.ilog2());

                let network = self.network().clone();
                self.record_metrics(Marker::IntervalReplicationTriggered);
                let _handle = spawn(async move {
                    Self::try_interval_replication(network);
                });
            }
            NetworkEvent::PeerWithUnsupportedProtocol { .. } => {
                event_header = "PeerWithUnsupportedProtocol";
            }
            NetworkEvent::NewListenAddr(_) => {
                event_header = "NewListenAddr";
            }
            NetworkEvent::ResponseReceived { res } => {
                event_header = "ResponseReceived";
                if let Err(err) = self.handle_response(res) {
                    error!("Error while handling NetworkEvent::ResponseReceived {err:?}");
                }
            }
            NetworkEvent::KeysToFetchForReplication(keys) => {
                event_header = "KeysToFetchForReplication";
                self.record_metrics(Marker::fetching_keys_for_replication(&keys));

                if let Err(err) = self.fetch_replication_keys_without_wait(keys) {
                    error!("Error while trying to fetch replicated data {err:?}");
                }
            }
            NetworkEvent::QueryRequestReceived { query, channel } => {
                event_header = "QueryRequestReceived";
                let network = self.network().clone();
                let payment_address = *self.reward_address();

                let _handle = spawn(async move {
                    let res = Self::handle_query(&network, query, payment_address).await;

                    // Reducing non-mandatory logging
                    if let Response::Query(QueryResponse::GetVersion { .. }) = res {
                        trace!("Sending response {res:?}");
                    } else {
                        debug!("Sending response {res:?}");
                    }

                    network.send_response(res, channel);
                });
            }
            NetworkEvent::UnverifiedRecord(record) => {
                event_header = "UnverifiedRecord";
                // queries can be long running and require validation, so we spawn a task to handle them
                let self_clone = self.clone();
                let _handle = spawn(async move {
                    let key = PrettyPrintRecordKey::from(&record.key).into_owned();
                    match self_clone.validate_and_store_record(record).await {
                        Ok(()) => debug!("UnverifiedRecord {key} has been stored"),
                        Err(err) => {
                            self_clone.record_metrics(Marker::RecordRejected(&key, &err));
                        }
                    }
                });
            }
            NetworkEvent::TerminateNode { reason } => {
                event_header = "TerminateNode";
                error!("Received termination from swarm_driver due to {reason:?}");
                self.events_channel()
                    .broadcast(NodeEvent::TerminateNode(format!("{reason}")));
            }
            NetworkEvent::FailedToFetchHolders(bad_nodes) => {
                event_header = "FailedToFetchHolders";
                let network = self.network().clone();
                let pretty_log: Vec<_> = bad_nodes
                    .iter()
                    .map(|(peer_id, record_key)| {
                        let pretty_key = PrettyPrintRecordKey::from(record_key);
                        (peer_id, pretty_key)
                    })
                    .collect();
                // Note: this log will be checked in CI, and expecting `not appear`.
                //       any change to the keyword `failed to fetch` shall incur
                //       correspondent CI script change as well.
                debug!("Received notification from replication_fetcher, notifying {pretty_log:?} failed to fetch replication copies from.");
                let _handle = spawn(async move {
                    for (peer_id, record_key) in bad_nodes {
                        // Obsoleted fetch request (due to flooded in fresh replicates) could result
                        // in peer to be claimed as bad, as local copy blocks the entry to be cleared.
                        if let Ok(false) = network.is_record_key_present_locally(&record_key).await
                        {
                            error!(
                                "From peer {peer_id:?}, failed to fetch record {:?}",
                                PrettyPrintRecordKey::from(&record_key)
                            );
                            network.record_node_issues(peer_id, NodeIssue::ReplicationFailure);
                        }
                    }
                });
            }
            NetworkEvent::QuoteVerification { quotes } => {
                event_header = "QuoteVerification";
                let network = self.network().clone();

                let _handle = spawn(async move {
                    quotes_verification(&network, quotes).await;
                });
            }
            NetworkEvent::FreshReplicateToFetch { holder, keys } => {
                event_header = "FreshReplicateToFetch";
                self.fresh_replicate_to_fetch(holder, keys);
            }
            NetworkEvent::PeersForVersionQuery(peers) => {
                event_header = "PeersForVersionQuery";
                let network = self.network().clone();
                let _handle = spawn(async move {
                    Self::query_peers_version(network, peers).await;
                });
            }
        }

        trace!(
            "Network handling statistics, Event {event_header:?} handled in {:?} : {event_string:?}",
            start.elapsed()
        );
    }

    // Handle the response that was not awaited at the call site
    fn handle_response(&self, response: Response) -> Result<()> {
        match response {
            Response::Cmd(CmdResponse::Replicate(Ok(()))) => {
                // This should actually have been short-circuted when received
                warn!("Mishandled replicate response, should be handled earlier");
            }
            Response::Query(QueryResponse::GetReplicatedRecord(resp)) => {
                error!("Response to replication shall be handled by called not by common handler, {resp:?}");
            }
            Response::Cmd(CmdResponse::FreshReplicate(Ok(()))) => {
                // No need to handle
            }
            other => {
                warn!("handle_response not implemented for {other:?}");
            }
        };

        Ok(())
    }

    async fn handle_query(
        network: &Network,
        query: Query,
        payment_address: RewardsAddress,
    ) -> Response {
        let resp: QueryResponse = match query {
            Query::GetStoreQuote {
                key,
                data_type,
                data_size,
                nonce,
                difficulty,
            } => {
                let record_key = key.to_record_key();
                let self_id = network.peer_id();

                let maybe_quoting_metrics = network
                    .get_local_quoting_metrics(record_key.clone(), data_type, data_size)
                    .await;

                let storage_proofs = if let Some(nonce) = nonce {
                    Self::respond_x_closest_record_proof(
                        network,
                        key.clone(),
                        nonce,
                        difficulty,
                        false,
                    )
                    .await
                } else {
                    vec![]
                };

                match maybe_quoting_metrics {
                    Ok((quoting_metrics, is_already_stored)) => {
                        if is_already_stored {
                            QueryResponse::GetStoreQuote {
                                quote: Err(ProtocolError::RecordExists(
                                    PrettyPrintRecordKey::from(&record_key).into_owned(),
                                )),
                                peer_address: NetworkAddress::from(self_id),
                                storage_proofs,
                            }
                        } else {
                            QueryResponse::GetStoreQuote {
                                quote: Self::create_quote_for_storecost(
                                    network,
                                    &key,
                                    &quoting_metrics,
                                    &payment_address,
                                ),
                                peer_address: NetworkAddress::from(self_id),
                                storage_proofs,
                            }
                        }
                    }
                    Err(err) => {
                        warn!("GetStoreQuote failed for {key:?}: {err}");
                        QueryResponse::GetStoreQuote {
                            quote: Err(ProtocolError::GetStoreQuoteFailed),
                            peer_address: NetworkAddress::from(self_id),
                            storage_proofs,
                        }
                    }
                }
            }
            Query::GetReplicatedRecord { requester: _, key } => {
                let our_address = NetworkAddress::from(network.peer_id());
                let mut result = Err(ProtocolError::ReplicatedRecordNotFound {
                    holder: Box::new(our_address.clone()),
                    key: Box::new(key.clone()),
                });
                let record_key = key.as_record_key();

                if let Some(record_key) = record_key {
                    if let Ok(Some(record)) = network.get_local_record(&record_key).await {
                        result = Ok((our_address, Bytes::from(record.value)));
                    }
                }

                QueryResponse::GetReplicatedRecord(result)
            }
            Query::GetChunkExistenceProof {
                key,
                nonce,
                difficulty,
            } => QueryResponse::GetChunkExistenceProof(
                Self::respond_x_closest_record_proof(network, key, nonce, difficulty, true).await,
            ),
            Query::CheckNodeInProblem(target_address) => {
                debug!("Got CheckNodeInProblem for peer {target_address:?}");

                let is_in_trouble =
                    if let Ok(result) = network.is_peer_shunned(target_address.clone()).await {
                        result
                    } else {
                        debug!("Could not get status of {target_address:?}.");
                        false
                    };

                QueryResponse::CheckNodeInProblem {
                    reporter_address: NetworkAddress::from(network.peer_id()),
                    target_address,
                    is_in_trouble,
                }
            }
            Query::GetClosestPeers {
                key,
                num_of_peers,
                range,
                sign_result,
            } => {
                debug!(
                    "Got GetClosestPeers targeting {key:?} with {num_of_peers:?} peers or {range:?} range, signature {sign_result} required."
                );
                Self::respond_get_closest_peers(network, key, num_of_peers, range, sign_result)
                    .await
            }
            Query::GetVersion(_) => QueryResponse::GetVersion {
                peer: NetworkAddress::from(network.peer_id()),
                version: ant_build_info::package_version(),
            },
        };
        Response::Query(resp)
    }

    async fn respond_get_closest_peers(
        network: &Network,
        target: NetworkAddress,
        num_of_peers: Option<usize>,
        range: Option<[u8; 32]>,
        sign_result: bool,
    ) -> QueryResponse {
        let local_peers = network.get_local_peers_with_multiaddr().await;
        let peers: Vec<(NetworkAddress, Vec<Multiaddr>)> = if let Ok(local_peers) = local_peers {
            Self::calculate_get_closest_peers(local_peers, target.clone(), num_of_peers, range)
        } else {
            vec![]
        };

        let signature = if sign_result {
            let mut bytes = rmp_serde::to_vec(&target).unwrap_or_default();
            bytes.extend_from_slice(&rmp_serde::to_vec(&peers).unwrap_or_default());
            network.sign(&bytes).ok()
        } else {
            None
        };

        QueryResponse::GetClosestPeers {
            target,
            peers,
            signature,
        }
    }

    fn calculate_get_closest_peers(
        peer_addrs: Vec<(PeerId, Vec<Multiaddr>)>,
        target: NetworkAddress,
        num_of_peers: Option<usize>,
        range: Option<[u8; 32]>,
    ) -> Vec<(NetworkAddress, Vec<Multiaddr>)> {
        match (num_of_peers, range) {
            (_, Some(value)) => {
                let distance = U256::from_big_endian(&value);
                peer_addrs
                    .iter()
                    .filter_map(|(peer_id, multi_addrs)| {
                        let addr = NetworkAddress::from(*peer_id);
                        if target.distance(&addr).0 <= distance {
                            Some((addr, multi_addrs.clone()))
                        } else {
                            None
                        }
                    })
                    .collect()
            }
            (Some(num_of_peers), _) => {
                let mut result: Vec<(NetworkAddress, Vec<Multiaddr>)> = peer_addrs
                    .iter()
                    .map(|(peer_id, multi_addrs)| {
                        let addr = NetworkAddress::from(*peer_id);
                        (addr, multi_addrs.clone())
                    })
                    .collect();
                result.sort_by_key(|(addr, _multi_addrs)| target.distance(addr));
                result.into_iter().take(num_of_peers).collect()
            }
            (None, None) => vec![],
        }
    }

    // Nodes only check ChunkProof each other, to avoid `multi-version` issue
    // Client check proof against all records, as have to fetch from network anyway.
    async fn respond_x_closest_record_proof(
        network: &Network,
        key: NetworkAddress,
        nonce: Nonce,
        difficulty: usize,
        chunk_only: bool,
    ) -> Vec<(NetworkAddress, Result<ChunkProof, ProtocolError>)> {
        let start = Instant::now();
        let mut results = vec![];
        if difficulty == 1 {
            // Client checking existence of published chunk.
            let mut result = Err(ProtocolError::ChunkDoesNotExist(key.clone()));
            if let Ok(Some(record)) = network.get_local_record(&key.to_record_key()).await {
                let proof = ChunkProof::new(&record.value, nonce);
                debug!("Chunk proof for {key:?} is {proof:?}");
                result = Ok(proof)
            } else {
                debug!("Could not get ChunkProof for {key:?} as we don't have the record locally.");
            }

            results.push((key.clone(), result));
        } else {
            let all_local_records = network.get_all_local_record_addresses().await;

            if let Ok(all_local_records) = all_local_records {
                let mut all_chunk_addrs: Vec<_> = if chunk_only {
                    all_local_records
                        .iter()
                        .filter_map(|(addr, record_type)| {
                            if *record_type == ValidationType::Chunk {
                                Some(addr.clone())
                            } else {
                                None
                            }
                        })
                        .collect()
                } else {
                    all_local_records.keys().cloned().collect()
                };

                // Sort by distance and only take first X closest entries
                all_chunk_addrs.sort_by_key(|addr| key.distance(addr));

                // TODO: this shall be deduced from resource usage dynamically
                let workload_factor = std::cmp::min(difficulty, CLOSE_GROUP_SIZE);

                for addr in all_chunk_addrs.iter().take(workload_factor) {
                    if let Ok(Some(record)) = network.get_local_record(&addr.to_record_key()).await
                    {
                        let proof = ChunkProof::new(&record.value, nonce);
                        debug!("Chunk proof for {key:?} is {proof:?}");
                        results.push((addr.clone(), Ok(proof)));
                    }
                }
            }

            info!(
                "Respond with {} answers to the StorageChallenge targeting {key:?} with {difficulty} difficulty, in {:?}",
                results.len(), start.elapsed()
            );
        }

        results
    }

    /// Check among all chunk type records that we have,
    /// and randomly pick one as the verification candidate.
    /// This will challenge all closest peers at once.
    async fn storage_challenge(network: Network) {
        let start = Instant::now();
        let closest_peers: Vec<(PeerId, Addresses)> =
            if let Ok(closest_peers) = network.get_closest_k_value_local_peers().await {
                closest_peers
                    .into_iter()
                    .take(CLOSE_GROUP_SIZE)
                    .collect_vec()
            } else {
                error!("Cannot get local neighbours");
                return;
            };
        if closest_peers.len() < CLOSE_GROUP_SIZE {
            debug!(
                "Not enough neighbours ({}/{}) to carry out storage challenge.",
                closest_peers.len(),
                CLOSE_GROUP_SIZE
            );
            return;
        }

        let mut verify_candidates: Vec<NetworkAddress> =
            if let Ok(all_keys) = network.get_all_local_record_addresses().await {
                all_keys
                    .iter()
                    .filter_map(|(addr, record_type)| {
                        if ValidationType::Chunk == *record_type {
                            Some(addr.clone())
                        } else {
                            None
                        }
                    })
                    .collect()
            } else {
                error!("Failed to get local record addresses.");
                return;
            };
        let num_of_targets = verify_candidates.len();
        if num_of_targets < 50 {
            debug!("Not enough candidates({num_of_targets}/50) to be checked against neighbours.");
            return;
        }

        // To ensure the neighbours sharing same knowledge as to us,
        // The target is choosen to be not far from us.
        let self_addr = NetworkAddress::from(network.peer_id());
        verify_candidates.sort_by_key(|addr| self_addr.distance(addr));
        let index: usize = OsRng.gen_range(0..num_of_targets / 2);
        let target = verify_candidates[index].clone();
        // TODO: workload shall be dynamically deduced from resource usage
        let difficulty = CLOSE_GROUP_SIZE;
        verify_candidates.sort_by_key(|addr| target.distance(addr));
        let expected_targets = verify_candidates.into_iter().take(difficulty);
        let nonce: Nonce = thread_rng().gen::<u64>();
        let mut expected_proofs = HashMap::new();
        for addr in expected_targets {
            if let Ok(Some(record)) = network.get_local_record(&addr.to_record_key()).await {
                let expected_proof = ChunkProof::new(&record.value, nonce);
                let _ = expected_proofs.insert(addr, expected_proof);
            } else {
                error!("Local record {addr:?} cann't be loaded from disk.");
            }
        }
        let request = Request::Query(Query::GetChunkExistenceProof {
            key: target.clone(),
            nonce,
            difficulty,
        });

        let mut tasks = JoinSet::new();
        for (peer_id, addresses) in closest_peers {
            if peer_id == network.peer_id() {
                continue;
            }
            let network_clone = network.clone();
            let request_clone = request.clone();
            let expected_proofs_clone = expected_proofs.clone();
            let _ = tasks.spawn(async move {
                let res = scoring_peer(
                    network_clone,
                    (peer_id, addresses),
                    request_clone,
                    expected_proofs_clone,
                )
                .await;
                (peer_id, res)
            });
        }

        let mut peer_scores = vec![];
        while let Some(res) = tasks.join_next().await {
            match res {
                Ok((peer_id, score)) => {
                    let is_healthy = score > MIN_ACCEPTABLE_HEALTHY_SCORE;
                    if !is_healthy {
                        info!("Peer {peer_id:?} failed storage challenge with low score {score}/{MIN_ACCEPTABLE_HEALTHY_SCORE}.");
                        // TODO: shall the challenge failure immediately triggers the node to be removed?
                        network.record_node_issues(peer_id, NodeIssue::FailedChunkProofCheck);
                    }
                    peer_scores.push((peer_id, is_healthy));
                }
                Err(e) => {
                    info!("StorageChallenge task completed with error {e:?}");
                }
            }
        }
        if !peer_scores.is_empty() {
            network.notify_peer_scores(peer_scores);
        }

        info!(
            "Completed node StorageChallenge against neighbours in {:?}!",
            start.elapsed()
        );
    }

    /// Query peers' versions and update local knowledge.
    async fn query_peers_version(network: Network, peers: Vec<(PeerId, Addresses)>) {
        // To avoid choking, carry out the queries one by one
        for (peer_id, addrs) in peers {
            Self::try_query_peer_version(network.clone(), peer_id, addrs).await;
        }
    }

    /// Query peer's version and update local knowledge.
    async fn try_query_peer_version(network: Network, peer: PeerId, addrs: Addresses) {
        let request = Request::Query(Query::GetVersion(NetworkAddress::from(peer)));
        // We can skip passing `addrs` here as the new peer should be part of the kad::RT and swarm can get the addr.
        let version = match network.send_request(request, peer, addrs).await {
            Ok((Response::Query(QueryResponse::GetVersion { version, .. }), _conn_info)) => {
                trace!("Fetched peer version {peer:?} as {version:?}");
                version
            }
            Ok(other) => {
                info!("Not a fetched peer version {peer:?}, {other:?}");
                "none".to_string()
            }
            Err(err) => {
                info!("Failed to fetch peer version {peer:?} with error {err:?}");
                // Failed version fetch (which contains dial then re-attempt by itself)
                // with error of `DialFailure` indicates the peer could be dead with high chance.
                // In that case, the peer shall be removed from the routing table.
                if let NetworkError::OutboundError(OutboundFailure::DialFailure) = err {
                    network.remove_peer(peer);
                    return;
                }
                "old".to_string()
            }
        };
        network.notify_node_version(peer, version);
    }

    #[allow(dead_code)]
    async fn network_density_sampling(network: Network) {
        for _ in 0..10 {
            let target = NetworkAddress::from(PeerId::random());
            // Result is sorted and only return CLOSE_GROUP_SIZE entries
            let peers = network.get_n_closest_peers(&target, CLOSE_GROUP_SIZE).await;
            if let Ok(peers) = peers {
                if peers.len() >= CLOSE_GROUP_SIZE {
                    // Calculate the distance to the farthest.
                    let distance =
                        target.distance(&NetworkAddress::from(peers[CLOSE_GROUP_SIZE - 1].0));
                    network.add_network_density_sample(distance);
                }
            }
            // Sleep a short while to avoid causing a spike on resource usage.
            sleep(std::time::Duration::from_secs(10)).await;
        }
    }
}

async fn scoring_peer(
    network: Network,
    peer: (PeerId, Addresses),
    request: Request,
    expected_proofs: HashMap<NetworkAddress, ChunkProof>,
) -> usize {
    let peer_id = peer.0;
    let start = Instant::now();
    let responses = network
        .send_and_get_responses(&[peer], &request, true)
        .await;

    if let Some(Ok((Response::Query(QueryResponse::GetChunkExistenceProof(answers)), _conn_info))) =
        responses.get(&peer_id)
    {
        if answers.is_empty() {
            info!("Peer {peer_id:?} didn't answer the ChunkProofChallenge.");
            return 0;
        }
        let elapsed = start.elapsed();

        let mut received_proofs = vec![];
        for (addr, proof) in answers {
            if let Ok(proof) = proof {
                received_proofs.push((addr.clone(), proof.clone()));
            }
        }

        let score = mark_peer(elapsed, received_proofs, &expected_proofs);
        info!(
            "Received {} answers from peer {peer_id:?} after {elapsed:?}, score it as {score}.",
            answers.len()
        );
        score
    } else {
        info!("Peer {peer_id:?} doesn't reply the ChunkProofChallenge, or replied with error.");
        0
    }
}

// Based on following metrics:
//   * the duration
//   * is there false answer
//   * percentage of correct answers among the expected closest
// The higher the score, the better confidence on the peer
fn mark_peer(
    duration: Duration,
    answers: Vec<(NetworkAddress, ChunkProof)>,
    expected_proofs: &HashMap<NetworkAddress, ChunkProof>,
) -> usize {
    let duration_score = duration_score_scheme(duration);
    let challenge_score = challenge_score_scheme(answers, expected_proofs);

    duration_score * challenge_score
}

// Less duration shall get higher score
fn duration_score_scheme(duration: Duration) -> usize {
    // So far just a simple stepped scheme, capped by HIGHEST_SCORE
    let in_ms = if let Some(value) = duration.as_millis().to_usize() {
        value
    } else {
        info!("Cannot get milli seconds from {duration:?}, using a default value of 1000ms.");
        1000
    };

    let step = std::cmp::min(HIGHEST_SCORE, in_ms / TIME_STEP);
    HIGHEST_SCORE - step
}

// Any false answer shall result in 0 score immediately
fn challenge_score_scheme(
    answers: Vec<(NetworkAddress, ChunkProof)>,
    expected_proofs: &HashMap<NetworkAddress, ChunkProof>,
) -> usize {
    let mut correct_answers = 0;
    for (addr, chunk_proof) in answers {
        if let Some(expected_proof) = expected_proofs.get(&addr) {
            if expected_proof.verify(&chunk_proof) {
                correct_answers += 1;
            } else {
                info!("Spot a false answer to the challenge regarding {addr:?}");
                // Any false answer shall result in 0 score immediately
                return 0;
            }
        }
    }
    // TODO: For those answers not among the expected_proofs,
    //       it could be due to having different knowledge of records to us.
    //       shall we:
    //         * set the target being close to us, so that neighbours sharing same knowledge in higher chance
    //         * fetch from local to testify
    //         * fetch from network to testify
    std::cmp::min(
        HIGHEST_SCORE,
        HIGHEST_SCORE * correct_answers / expected_proofs.len(),
    )
}

#[cfg(test)]
mod tests {
    use super::*;
    use std::str::FromStr;

    #[test]
    fn test_no_local_peers() {
        let local_peers: Vec<(PeerId, Vec<Multiaddr>)> = vec![];
        let target = NetworkAddress::from(PeerId::random());
        let num_of_peers = Some(5);
        let range = None;
        let result = Node::calculate_get_closest_peers(local_peers, target, num_of_peers, range);

        assert_eq!(result, vec![]);
    }

    #[test]
    fn test_fewer_local_peers_than_num_of_peers() {
        let local_peers: Vec<(PeerId, Vec<Multiaddr>)> = vec![
            (
                PeerId::random(),
                vec![Multiaddr::from_str("/ip4/192.168.1.1/tcp/8080").unwrap()],
            ),
            (
                PeerId::random(),
                vec![Multiaddr::from_str("/ip4/192.168.1.2/tcp/8080").unwrap()],
            ),
            (
                PeerId::random(),
                vec![Multiaddr::from_str("/ip4/192.168.1.2/tcp/8080").unwrap()],
            ),
        ];
        let target = NetworkAddress::from(PeerId::random());
        let num_of_peers = Some(2);
        let range = None;
        let result = Node::calculate_get_closest_peers(
            local_peers.clone(),
            target.clone(),
            num_of_peers,
            range,
        );

        // Result shall be sorted and truncated
        let mut expected_result: Vec<(NetworkAddress, Vec<Multiaddr>)> = local_peers
            .iter()
            .map(|(peer_id, multi_addrs)| {
                let addr = NetworkAddress::from(*peer_id);
                (addr, multi_addrs.clone())
            })
            .collect();
        expected_result.sort_by_key(|(addr, _multi_addrs)| target.distance(addr));
        let expected_result: Vec<_> = expected_result.into_iter().take(2).collect();

        assert_eq!(expected_result, result);
    }

    #[test]
    fn test_with_range_and_num_of_peers() {
        let local_peers: Vec<(PeerId, Vec<Multiaddr>)> = vec![
            (
                PeerId::random(),
                vec![Multiaddr::from_str("/ip4/192.168.1.1/tcp/8080").unwrap()],
            ),
            (
                PeerId::random(),
                vec![Multiaddr::from_str("/ip4/192.168.1.2/tcp/8080").unwrap()],
            ),
            (
                PeerId::random(),
                vec![Multiaddr::from_str("/ip4/192.168.1.2/tcp/8080").unwrap()],
            ),
        ];
        let target = NetworkAddress::from(PeerId::random());
        let num_of_peers = Some(0);
        let range_value = [128; 32];
        let range = Some(range_value);
        let result = Node::calculate_get_closest_peers(
            local_peers.clone(),
            target.clone(),
            num_of_peers,
            range,
        );

        // Range shall be preferred, i.e. the result peers shall all within the range
        let distance = U256::from_big_endian(&range_value);
        let expected_result: Vec<(NetworkAddress, Vec<Multiaddr>)> = local_peers
            .into_iter()
            .filter_map(|(peer_id, multi_addrs)| {
                let addr = NetworkAddress::from(peer_id);
                if target.distance(&addr).0 <= distance {
                    Some((addr, multi_addrs.clone()))
                } else {
                    None
                }
            })
            .collect();

        assert_eq!(expected_result, result);
    }
}<|MERGE_RESOLUTION|>--- conflicted
+++ resolved
@@ -438,15 +438,9 @@
             ..
         } = event
         {
-<<<<<<< HEAD
-            trace!("Handling NetworkEvent {event_string:?}");
-        } else {
-            debug!("Handling NetworkEvent {event_string:?}");
-=======
             trace!("Handling NetworkEvent {event_string}");
         } else {
             debug!("Handling NetworkEvent {event_string}");
->>>>>>> 38efcecc
         }
 
         match event {
